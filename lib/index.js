var BroccoliSassCompiler = require('./broccoli_sass_compiler');
var Eyeglass = require('eyeglass').Eyeglass;
var path = require("path");

function httpJoin() {
  var joined = [];
  for (var i = 0; i < arguments.length; i++) {
    if (arguments[i]) {
      var segment = arguments[i];
      if (path.sep !== "/") {
        segment = segment.replace(path.sep, "/");
      }
      joined.push(segment);
    }
  }
  var result = joined.join("/");
  result = result.replace("///", "/");
  result = result.replace("//", "/");
  return result;
}

var EyeglassCompiler = BroccoliSassCompiler.extend({
  init: function(inputTrees, options) {
<<<<<<< HEAD
    if (options.configureEyeglass) {
      this.configureEyeglass = options.configureEyeglass;
      delete options.configureEyeglass;
    }

    this.relativeAssets = options.relativeAssets
    delete options.relativeAssets;

    if (options.assets) {
      this.assetDirectories = options.assets;
      if (typeof this.assetDirectories === "string") {
        this.assetDirectories = [this.assetDirectories];
      }
      delete options.assets;
    }
    if (options.assetsHttpPrefix) {
      this.assetsHttpPrefix = options.assetsHttpPrefix;
      delete options.assetsHttpPrefix;
    }
    this._super.init(inputTrees, options);
=======
    this._super(inputTrees, options);
>>>>>>> d848b966
    this.events.on("compiling", this.handleNewFile.bind(this));
  },

  handleNewFile: function(details) {
    if (this.assetsHttpPrefix) {
      details.options.assetsHttpPrefix = this.assetsHttpPrefix;
    }

    if (this.relativeAssets) {
      details.options.assetsRelativeTo =
        httpJoin(details.options.httpRoot || "/", path.dirname(details.cssFilename));
    }

    details.options.buildDir = details.destDir;

    var eyeglass = new Eyeglass(details.options, this._super.sass);
    if (this.assetDirectories) {
      for (var i = 0; i < this.assetDirectories.length; i++) {
        eyeglass.assets.addSource(path.resolve(".", this.assetDirectories[0]), {
          globOpts: {
            ignore: ["**/*.js", "**/*.s[ac]ss"]
          }
        });
      }
    }
    if (this.configureEyeglass) {
      this.configureEyeglass(eyeglass, this._super.sass, details);
    }
    details.options = eyeglass.sassOptions();
  },

  // Ugh. This method needs to be decomposed into smaller parts.
  updateCache: function(srcPaths, destDir) {
    return this._super(srcPaths, destDir);
  }
});

module.exports = EyeglassCompiler;<|MERGE_RESOLUTION|>--- conflicted
+++ resolved
@@ -21,7 +21,6 @@
 
 var EyeglassCompiler = BroccoliSassCompiler.extend({
   init: function(inputTrees, options) {
-<<<<<<< HEAD
     if (options.configureEyeglass) {
       this.configureEyeglass = options.configureEyeglass;
       delete options.configureEyeglass;
@@ -41,10 +40,7 @@
       this.assetsHttpPrefix = options.assetsHttpPrefix;
       delete options.assetsHttpPrefix;
     }
-    this._super.init(inputTrees, options);
-=======
     this._super(inputTrees, options);
->>>>>>> d848b966
     this.events.on("compiling", this.handleNewFile.bind(this));
   },
 

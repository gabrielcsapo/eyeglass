"use strict";

var sass = require("node-sass");
var path = require("path");
var Eyeglass = require("../lib").Eyeglass;
var testutils = require("./testutils");
var assert = require("assert");
var fse = require("fs-extra");

describe("assets", function () {

<<<<<<< HEAD
  it("should give an error when an asset is not found", function (done) {
    testutils.assertStderr(function(checkStderr) {
      var options = {
        data: "@import 'assets'; div { background-image: asset-url('fake.png'); }"
      };
      var expectedError = "error in C function eyeglass-asset-uri: Asset not found: fake.png\n" +
                          "\n" +
                          "Backtrace:\n" +
                          "	eyeglass/assets:53, in function `eyeglass-asset-uri`\n" +
                          "	eyeglass/assets:53, in function `asset-url`\n" +
                          "	stdin:1";
      testutils.assertCompilationError(options, expectedError, function() {
        checkStderr("");
        done();
      });
    });
  });

  it("should let an app refer to it's own assets", function (done) {
    var input = "@import 'assets'; div { background-image: asset-url('images/foo.png');" +
                "font: asset-url('fonts/foo.woff'); }";
    var expected = "div {\n  background-image: url(/images/foo.png);\n" +
                   "  font: url(/fonts/foo.woff); }\n";
    var rootDir = testutils.fixtureDirectory("app_assets");
    var eg = new Eyeglass({
      root: rootDir,
      data: input
    }, sass);
    // asset-url("images/foo.png") => url(public/assets/images/foo.png);
    eg.assets.addSource(rootDir, {pattern: "images/**/*"});
    // asset-url("fonts/foo.ttf") => url(public/assets/fonts/foo.ttf);
    eg.assets.addSource(rootDir, {pattern: "fonts/**/*"});

    testutils.assertCompiles(eg, expected, done);
  });

  it("asset importer should delegate to custom importer", function (done) {
    var input = "@import 'custom';";
    var expected = ".custom {\n" +
                   "  importer: invoked; }\n";
    var rootDir = testutils.fixtureDirectory("app_assets");
    var eg = new Eyeglass({
      root: rootDir,
      data: input,
      importer: function(uri, prev, importerDone) {
        if (uri === "custom") {
          importerDone({
            contents: ".custom { importer: invoked; }",
            file: "custom"
          });
        }
      }
    }, sass);

    testutils.assertCompiles(eg, expected, done);
  });

  it("should import a module's assets", function (done) {
    var expected = ".test {\n" +
                   "  background: url(/mod-one/mod-one.jpg);\n" +
                   "  background: url(/mod-one/subdir/sub.png); }\n" +
                   "\n" +
                   ".all-assets {\n" +
                   "  app-assets: \"images/foo.png\", \"fonts/foo.woff\";\n" +
                   "  mod-assets: \"mod-one/mod-one.jpg\", \"mod-one/subdir/sub.png\"; }\n";
    var rootDir = testutils.fixtureDirectory("app_assets");
    //var distDir = tmp.dirSync();
    var eg = new Eyeglass({
      root: rootDir,
      file: path.join(rootDir, "sass", "uses_mod_1.scss")
    }, sass);

    // asset-url("images/foo.png") => url(public/assets/images/foo.png);
    eg.assets.addSource(rootDir, {pattern: "images/**/*"});
    // asset-url("fonts/foo.ttf") => url(public/assets/fonts/foo.ttf);
    eg.assets.addSource(rootDir, {pattern: "fonts/**/*"});

    testutils.assertCompiles(eg, expected, done);
  });

  it("should allow httpPrefix for app assets", function (done) {
    var expected = ".test {\n" +
                   "  background: url(/assets/images/foo.png);\n" +
                   "  background: url(/assets/fonts/foo.woff); }\n";
    var rootDir = testutils.fixtureDirectory("app_assets");
    //var distDir = tmp.dirSync();
    var eg = new Eyeglass({
      root: rootDir,
      file: path.join(rootDir, "sass", "app_assets.scss")
    }, sass);

    // asset-url("images/foo.png") => url(public/assets/images/foo.png);
    eg.assets.addSource(rootDir, {pattern: "images/**/*", httpPrefix: "assets"});
    // asset-url("fonts/foo.ttf") => url(public/assets/fonts/foo.ttf);
    eg.assets.addSource(rootDir, {pattern: "fonts/**/*", httpPrefix: "assets"});

    testutils.assertCompiles(eg, expected, done);
  });

  it("should allow a global httpPrefix for all assets", function (done) {
    var expected = ".test {\n" +
                   "  background: url(/assets/images/foo.png);\n" +
                   "  background: url(/assets/fonts/foo.woff);\n" +
                   "  background: url(/assets/mod-one/mod-one.jpg);\n" +
                   "  background: url(/assets/mod-one/subdir/sub.png); }\n";
    var rootDir = testutils.fixtureDirectory("app_assets");
    //var distDir = tmp.dirSync();
    var eg = new Eyeglass({
      root: rootDir,
      assetsHttpPrefix: "assets",
      file: path.join(rootDir, "sass", "both_assets.scss")
    }, sass);

    // asset-url("images/foo.png") => url(public/assets/images/foo.png);
    eg.assets.addSource(rootDir, {pattern: "images/**/*"});
    // asset-url("fonts/foo.ttf") => url(public/assets/fonts/foo.ttf);
    eg.assets.addSource(rootDir, {pattern: "fonts/**/*"});

    testutils.assertCompiles(eg, expected, done);
  });

  it("should allow a relative URLs", function (done) {
    var expected = ".test {\n" +
                   "  background: url(../images/foo.png);\n" +
                   "  background: url(../fonts/foo.woff);\n" +
                   "  background: url(../mod-one/mod-one.jpg);\n" +
                   "  background: url(../mod-one/subdir/sub.png); }\n";
    var rootDir = testutils.fixtureDirectory("app_assets");
    //var distDir = tmp.dirSync();
    var eg = new Eyeglass({
      root: rootDir,
      assetsHttpPrefix: "assets",
      file: path.join(rootDir, "sass", "both_assets.scss"),
      assetsRelativeTo: "/assets/subdir"
    }, sass);

    // asset-url("images/foo.png") => url(public/assets/images/foo.png);
    eg.assets.addSource(rootDir, {pattern: "images/**/*"});
    // asset-url("fonts/foo.ttf") => url(public/assets/fonts/foo.ttf);
    eg.assets.addSource(rootDir, {pattern: "fonts/**/*"});

    testutils.assertCompiles(eg, expected, done);
  });

  it("should nest a asset path entry http prefix inside the global httpPrefix", function (done) {
    var expected = ".test {\n" +
                   "  background: url(/assets/whoa/images/foo.png);\n" +
                   "  background: url(/assets/fonts/foo.woff);\n" +
                   "  background: url(/assets/mod-one/mod-one.jpg);\n" +
                   "  background: url(/assets/mod-one/subdir/sub.png); }\n";
    var rootDir = testutils.fixtureDirectory("app_assets");
    //var distDir = tmp.dirSync();
    var eg = new Eyeglass({
      root: rootDir,
      assetsHttpPrefix: "assets",
      file: path.join(rootDir, "sass", "both_assets.scss")
    }, sass);

    // asset-url("images/foo.png") => url(public/assets/images/foo.png);
    eg.assets.addSource(rootDir, {pattern: "images/**/*", httpPrefix: "whoa"});
    // asset-url("fonts/foo.ttf") => url(public/assets/fonts/foo.ttf);
    eg.assets.addSource(rootDir, {pattern: "fonts/**/*"});

    testutils.assertCompiles(eg, expected, done);
  });

  it("register-asset() works", function (done) {
    var input = "@import 'eyeglass/assets';" +
               "@include asset-register(module-a, 'foo/bar.png', 'images/foo/bar.png', " +
               "$uri: 'assets/foo/bar.png');" +
               ".test { foo: inspect($eg-registered-assets); }";
    var expected = '.test {\n  foo: (module-a: ("foo/bar.png": (filepath: "images/foo/bar.png", ' +
                   'uri: "assets/foo/bar.png"))); }\n';
    var rootDir = testutils.fixtureDirectory("app_assets");
    var eg = new Eyeglass({
      root: rootDir,
      data: input
    }, sass);

    testutils.assertCompiles(eg, expected, done);
  });

  it("allows url mangling", function (done) {
    var expected = ".test {\n" +
                   "  background: url(/assets/images/foo.png);\n" +
                   "  background: url(/assets/fonts/foo.woff);\n" +
                   "  background: url(/assets/mod-one/mod-one.jpg?12345678);\n" +
                   "  background: url(/assets/mod-one/subdir/sub.png?12345678); }\n";
    var rootDir = testutils.fixtureDirectory("app_assets");
    //var distDir = tmp.dirSync();
    var eg = new Eyeglass({
      root: rootDir,
      assetsHttpPrefix: "assets",
      file: path.join(rootDir, "sass", "both_assets.scss")
    }, sass);

    eg.assets.addSource(rootDir, {pattern: "images/**/*"});
    eg.assets.addSource(rootDir, {pattern: "fonts/**/*"});

    eg.assets.resolver(function(assetFile, assetUri, oldResolver, finished) {
      if (assetUri.indexOf("mod-one") > 0) {
        finished(null, {
          path: assetUri,
          query: "12345678"
        });
      } else {
        oldResolver(assetFile, assetUri, finished);
      }
    });

    testutils.assertCompiles(eg, expected, done);
  });

  it("allows installing assets", function (done) {
    var expected = ".test {\n" +
                   "  background: url(/assets/images/foo.png);\n" +
                   "  background: url(/assets/fonts/foo.woff);\n" +
                   "  background: url(/assets/mod-one/mod-one.jpg?12345678);\n" +
                   "  background: url(/assets/mod-one/subdir/sub.png?12345678); }\n";
    var rootDir = testutils.fixtureDirectory("app_assets");
    //var distDir = tmp.dirSync();
    var eg = new Eyeglass({
      root: rootDir,
      assetsHttpPrefix: "assets",
      file: path.join(rootDir, "sass", "both_assets.scss")
    }, sass);

    eg.assets.addSource(rootDir, {pattern: "images/**/*"});
    eg.assets.addSource(rootDir, {pattern: "fonts/**/*"});

    eg.assets.resolver(function(assetFile, assetUri, oldResolver, finished) {
      if (assetUri.indexOf("mod-one") > 0) {
        finished(null, {
          path: assetUri,
          query: "12345678"
        });
      } else {
        oldResolver(assetFile, assetUri, finished);
      }
    });

    var installedAssets = [];

    eg.assets.installer(function(assetFile, assetUri, oldInstaller, finished) {
     testutils.assertFileExists(assetFile);
     installedAssets[assetUri] = true;
     finished(null, assetFile);
    });

    testutils.assertCompiles(eg, expected, function() {
     assert(installedAssets["/assets/images/foo.png"]);
     assert(installedAssets["/assets/fonts/foo.woff"]);
     assert(installedAssets["/assets/mod-one/mod-one.jpg"]);
     assert(installedAssets["/assets/mod-one/subdir/sub.png"]);
     done();
    });
  });

  it("allows installing assets", function (done) {
    var expected = ".test {\n" +
                   "  background: url(/assets/images/foo.png);\n" +
                   "  background: url(/assets/fonts/foo.woff);\n" +
                   "  background: url(/assets/mod-one/mod-one.jpg?12345678);\n" +
                   "  background: url(/assets/mod-one/subdir/sub.png?12345678); }\n";
    var rootDir = testutils.fixtureDirectory("app_assets");
    //var distDir = tmp.dirSync();
    var eg = new Eyeglass({
      root: rootDir,
      buildDir: path.join(rootDir, "dist"),
      assetsHttpPrefix: "assets",
      file: path.join(rootDir, "sass", "both_assets.scss")
    }, sass);

    eg.assets.addSource(rootDir, {pattern: "images/**/*"});
    eg.assets.addSource(rootDir, {pattern: "fonts/**/*"});

    eg.assets.resolver(function(assetFile, assetUri, oldResolver, finished) {
      if (assetUri.indexOf("mod-one") > 0) {
        finished(null, {
          path: assetUri,
          query: "12345678"
        });
      } else {
        oldResolver(assetFile, assetUri, finished);
      }
    });

    testutils.assertCompiles(eg, expected, function() {
     try {
       testutils.assertFileExists(path.join(rootDir, "dist/assets/images/foo.png"));
       testutils.assertFileExists(path.join(rootDir, "dist/assets/fonts/foo.woff"));
       testutils.assertFileExists(path.join(rootDir, "dist/assets/mod-one/mod-one.jpg"));
       testutils.assertFileExists(path.join(rootDir, "dist/assets/mod-one/subdir/sub.png"));
     } finally {
       fse.remove(path.join(rootDir, "dist"), function(error) {
         done();
=======
 it("should give an error when an asset is not found", function (done) {
   testutils.assertStderr(function(checkStderr) {
     var options = {
       data: "@import 'assets'; div { background-image: asset-url('fake.png'); }"
     };
     var expectedError = {message: "Asset not found: fake.png"};
     testutils.assertCompilationError(options, expectedError, function() {
       checkStderr("");
       done();
     });
   });
 });

 it("should let an app refer to it's own assets", function (done) {
   var input = "@import 'assets'; div { background-image: asset-url('images/foo.png');" +
               "font: asset-url('fonts/foo.woff'); }";
   var expected = "div {\n  background-image: url(/images/foo.png);\n" +
                  "  font: url(/fonts/foo.woff); }\n";
   var rootDir = testutils.fixtureDirectory("app_assets");
   var eg = new Eyeglass({
     root: rootDir,
     data: input
   }, sass);
   // asset-url("images/foo.png") => url(public/assets/images/foo.png);
   eg.assets.addSource(rootDir, {pattern: "images/**/*"});
   // asset-url("fonts/foo.ttf") => url(public/assets/fonts/foo.ttf);
   eg.assets.addSource(rootDir, {pattern: "fonts/**/*"});

   testutils.assertCompiles(eg, expected, done);
 });

 it("asset importer should delegate to custom importer", function (done) {
   var input = "@import 'custom';";
   var expected = ".custom {\n" +
                  "  importer: invoked; }\n";
   var rootDir = testutils.fixtureDirectory("app_assets");
   var eg = new Eyeglass({
     root: rootDir,
     data: input,
     importer: function(uri, prev, importerDone) {
       if (uri === "custom") {
         importerDone({
           contents: ".custom { importer: invoked; }",
           file: "custom"
         });
       }
     }
   }, sass);

   testutils.assertCompiles(eg, expected, done);
 });

 it("should import a module's assets", function (done) {
   var expected = ".test {\n" +
                  "  background: url(/mod-one/mod-one.jpg);\n" +
                  "  background: url(/mod-one/subdir/sub.png); }\n" +
                  "\n" +
                  ".all-assets {\n" +
                  "  app-assets: \"images/foo.png\", \"fonts/foo.woff\";\n" +
                  "  mod-assets: \"mod-one/mod-one.jpg\", \"mod-one/subdir/sub.png\"; }\n";
   var rootDir = testutils.fixtureDirectory("app_assets");
   //var distDir = tmp.dirSync();
   var eg = new Eyeglass({
     root: rootDir,
     file: path.join(rootDir, "sass", "uses_mod_1.scss")
   }, sass);

   // asset-url("images/foo.png") => url(public/assets/images/foo.png);
   eg.assets.addSource(rootDir, {pattern: "images/**/*"});
   // asset-url("fonts/foo.ttf") => url(public/assets/fonts/foo.ttf);
   eg.assets.addSource(rootDir, {pattern: "fonts/**/*"});

   testutils.assertCompiles(eg, expected, done);
 });

 it("should allow httpPrefix for app assets", function (done) {
   var expected = ".test {\n" +
                  "  background: url(/assets/images/foo.png);\n" +
                  "  background: url(/assets/fonts/foo.woff); }\n";
   var rootDir = testutils.fixtureDirectory("app_assets");
   //var distDir = tmp.dirSync();
   var eg = new Eyeglass({
     root: rootDir,
     file: path.join(rootDir, "sass", "app_assets.scss")
   }, sass);

   // asset-url("images/foo.png") => url(public/assets/images/foo.png);
   eg.assets.addSource(rootDir, {pattern: "images/**/*", httpPrefix: "assets"});
   // asset-url("fonts/foo.ttf") => url(public/assets/fonts/foo.ttf);
   eg.assets.addSource(rootDir, {pattern: "fonts/**/*", httpPrefix: "assets"});

   testutils.assertCompiles(eg, expected, done);
 });

 it("should allow a global httpPrefix for all assets", function (done) {
   var expected = ".test {\n" +
                  "  background: url(/assets/images/foo.png);\n" +
                  "  background: url(/assets/fonts/foo.woff);\n" +
                  "  background: url(/assets/mod-one/mod-one.jpg);\n" +
                  "  background: url(/assets/mod-one/subdir/sub.png); }\n";
   var rootDir = testutils.fixtureDirectory("app_assets");
   //var distDir = tmp.dirSync();
   var eg = new Eyeglass({
     root: rootDir,
     assetsHttpPrefix: "assets",
     file: path.join(rootDir, "sass", "both_assets.scss")
   }, sass);

   // asset-url("images/foo.png") => url(public/assets/images/foo.png);
   eg.assets.addSource(rootDir, {pattern: "images/**/*"});
   // asset-url("fonts/foo.ttf") => url(public/assets/fonts/foo.ttf);
   eg.assets.addSource(rootDir, {pattern: "fonts/**/*"});

   testutils.assertCompiles(eg, expected, done);
 });

 it("should allow a relative URLs", function (done) {
   var expected = ".test {\n" +
                  "  background: url(../images/foo.png);\n" +
                  "  background: url(../fonts/foo.woff);\n" +
                  "  background: url(../mod-one/mod-one.jpg);\n" +
                  "  background: url(../mod-one/subdir/sub.png); }\n";
   var rootDir = testutils.fixtureDirectory("app_assets");
   //var distDir = tmp.dirSync();
   var eg = new Eyeglass({
     root: rootDir,
     assetsHttpPrefix: "assets",
     file: path.join(rootDir, "sass", "both_assets.scss"),
     assetsRelativeTo: "/assets/subdir"
   }, sass);

   // asset-url("images/foo.png") => url(public/assets/images/foo.png);
   eg.assets.addSource(rootDir, {pattern: "images/**/*"});
   // asset-url("fonts/foo.ttf") => url(public/assets/fonts/foo.ttf);
   eg.assets.addSource(rootDir, {pattern: "fonts/**/*"});

   testutils.assertCompiles(eg, expected, done);
 });


 it("should nest a asset path entry http prefix inside the global httpPrefix", function (done) {
   var expected = ".test {\n" +
                  "  background: url(/assets/whoa/images/foo.png);\n" +
                  "  background: url(/assets/fonts/foo.woff);\n" +
                  "  background: url(/assets/mod-one/mod-one.jpg);\n" +
                  "  background: url(/assets/mod-one/subdir/sub.png); }\n";
   var rootDir = testutils.fixtureDirectory("app_assets");
   //var distDir = tmp.dirSync();
   var eg = new Eyeglass({
     root: rootDir,
     assetsHttpPrefix: "assets",
     file: path.join(rootDir, "sass", "both_assets.scss")
   }, sass);

   // asset-url("images/foo.png") => url(public/assets/images/foo.png);
   eg.assets.addSource(rootDir, {pattern: "images/**/*", httpPrefix: "whoa"});
   // asset-url("fonts/foo.ttf") => url(public/assets/fonts/foo.ttf);
   eg.assets.addSource(rootDir, {pattern: "fonts/**/*"});

   testutils.assertCompiles(eg, expected, done);
 });

 it("register-asset() works", function (done) {
   var input = "@import 'eyeglass/assets';" +
              "@include asset-register(module-a, 'foo/bar.png', 'images/foo/bar.png', " +
              "$uri: 'assets/foo/bar.png');" +
              ".test { foo: inspect($eg-registered-assets); }";
   var expected = '.test {\n  foo: (module-a: ("foo/bar.png": (filepath: "images/foo/bar.png", ' +
                  'uri: "assets/foo/bar.png"))); }\n';
   var rootDir = testutils.fixtureDirectory("app_assets");
   var eg = new Eyeglass({
     root: rootDir,
     data: input
   }, sass);

   testutils.assertCompiles(eg, expected, done);
 });

 it("allows url mangling", function (done) {
   var expected = ".test {\n" +
                  "  background: url(/assets/images/foo.png);\n" +
                  "  background: url(/assets/fonts/foo.woff);\n" +
                  "  background: url(/assets/mod-one/mod-one.jpg?12345678);\n" +
                  "  background: url(/assets/mod-one/subdir/sub.png?12345678); }\n";
   var rootDir = testutils.fixtureDirectory("app_assets");
   //var distDir = tmp.dirSync();
   var eg = new Eyeglass({
     root: rootDir,
     assetsHttpPrefix: "assets",
     file: path.join(rootDir, "sass", "both_assets.scss")
   }, sass);

   eg.assets.addSource(rootDir, {pattern: "images/**/*"});
   eg.assets.addSource(rootDir, {pattern: "fonts/**/*"});

   eg.assets.resolver(function(assetFile, assetUri, oldResolver, finished) {
     if (assetUri.indexOf("mod-one") > 0) {
       finished(null, {
         path: assetUri,
         query: "12345678"
       });
     } else {
       oldResolver(assetFile, assetUri, finished);
     }
   });

   testutils.assertCompiles(eg, expected, done);
 });

 it("allows installing assets", function (done) {
   var expected = ".test {\n" +
                  "  background: url(/assets/images/foo.png);\n" +
                  "  background: url(/assets/fonts/foo.woff);\n" +
                  "  background: url(/assets/mod-one/mod-one.jpg?12345678);\n" +
                  "  background: url(/assets/mod-one/subdir/sub.png?12345678); }\n";
   var rootDir = testutils.fixtureDirectory("app_assets");
   //var distDir = tmp.dirSync();
   var eg = new Eyeglass({
     root: rootDir,
     assetsHttpPrefix: "assets",
     file: path.join(rootDir, "sass", "both_assets.scss")
   }, sass);

   eg.assets.addSource(rootDir, {pattern: "images/**/*"});
   eg.assets.addSource(rootDir, {pattern: "fonts/**/*"});

   eg.assets.resolver(function(assetFile, assetUri, oldResolver, finished) {
     if (assetUri.indexOf("mod-one") > 0) {
       finished(null, {
         path: assetUri,
         query: "12345678"
>>>>>>> f48843fa
       });
     }
    });
  });

  it("Doesn't install into the httpRoot", function (done) {
    var expected = ".test {\n" +
                   "  background: url(/my-app/assets/images/foo.png);\n" +
                   "  background: url(/my-app/assets/fonts/foo.woff);\n" +
                   "  background: url(/my-app/assets/mod-one/mod-one.jpg?12345678);\n" +
                   "  background: url(/my-app/assets/mod-one/subdir/sub.png?12345678); }\n";
    var rootDir = testutils.fixtureDirectory("app_assets");
    //var distDir = tmp.dirSync();
    var eg = new Eyeglass({
      root: rootDir,
      buildDir: path.join(rootDir, "dist"),
      httpRoot: "/my-app",
      assetsHttpPrefix: "assets",
      file: path.join(rootDir, "sass", "both_assets.scss")
    }, sass);

    eg.assets.addSource(rootDir, {pattern: "images/**/*"});
    eg.assets.addSource(rootDir, {pattern: "fonts/**/*"});

    eg.assets.resolver(function(assetFile, assetUri, oldResolver, finished) {
      if (assetUri.indexOf("mod-one") > 0) {
        finished(null, {
          path: assetUri,
          query: "12345678"
        });
      } else {
        oldResolver(assetFile, assetUri, finished);
      }
    });

    testutils.assertCompiles(eg, expected, function() {
     try {
       testutils.assertFileExists(path.join(rootDir, "dist/assets/images/foo.png"));
       testutils.assertFileExists(path.join(rootDir, "dist/assets/fonts/foo.woff"));
       testutils.assertFileExists(path.join(rootDir, "dist/assets/mod-one/mod-one.jpg"));
       testutils.assertFileExists(path.join(rootDir, "dist/assets/mod-one/subdir/sub.png"));
     } finally {
       fse.remove(path.join(rootDir, "dist"), function(error) {
         done();
       });
     }
    });
  });

  it("should handle an error in a resolver", function (done) {
    var rootDir = testutils.fixtureDirectory("app_assets");
    var eg = new Eyeglass({
        root: rootDir,
        data: '@import "assets"; .bg { background: asset-url("images/foo.png"); }'
    });

    eg.assets.addSource(rootDir, {pattern: "images/**/*"});

    eg.assets.resolver(function(assetFile, assetUri, oldResolver, finished) {
        finished(new Error("oops I did it again."));
    });

    testutils.assertStderr(function(checkStderr) {
      var expectedError = "error in C function eyeglass-asset-uri: oops I did it again.\n" +
                          "\n" +
                          "Backtrace:\n" +
                          "	eyeglass/assets:53, in function `eyeglass-asset-uri`\n" +
                          "	eyeglass/assets:53, in function `asset-url`\n" +
                          "	stdin:1";
      testutils.assertCompilationError(eg, expectedError, function() {
        checkStderr("");
        done();
      });
    });
  });

  it("should handle a sass error in a resolver", function (done) {
    var rootDir = testutils.fixtureDirectory("app_assets");
    var eg = new Eyeglass({
        root: rootDir,
        data: '@import "assets"; .bg { background: asset-url("images/foo.png"); }'
    });

    eg.assets.addSource(rootDir, {pattern: "images/**/*"});

    eg.assets.resolver(function(assetFile, assetUri, oldResolver, finished) {
        finished(sass.types.Error("oops I did it again."));
    });

    testutils.assertStderr(function(checkStderr) {
      var expectedError = "error in C function eyeglass-asset-uri: oops I did it again.\n" +
                          "\n" +
                          "Backtrace:\n" +
                          "	eyeglass/assets:53, in function `eyeglass-asset-uri`\n" +
                          "	eyeglass/assets:53, in function `asset-url`\n" +
                          "	stdin:1";
      testutils.assertCompilationError(eg, expectedError, function() {
        checkStderr("");
        done();
      });
<<<<<<< HEAD
    });
  });

  it("should give an error when a module does not have assets", function (done) {
    testutils.assertStderr(function(checkStderr) {
      var options = {
        root: testutils.fixtureDirectory("app_assets"),
        data: '@import "non-asset-mod/assets";'
      };
      var expectedError = "No assets specified for eyeglass plugin non-asset-mod";
      testutils.assertCompilationError(options, expectedError, function() {
        checkStderr("");
        done();
      });
    });
  });

  it("should give an error when a module does not exist", function (done) {
    testutils.assertStderr(function(checkStderr) {
      var options = {
        root: testutils.fixtureDirectory("app_assets"),
        data: '@import "no-such-mod/assets";'
      };
      var expectedError = "No eyeglass plugin named: no-such-mod";
      testutils.assertCompilationError(options, expectedError, function() {
        checkStderr("");
        done();
      });
    });
  });

  it("can pretty print an asset path entry", function(done) {
    var rootDir = testutils.fixtureDirectory("app_assets");
    var eyeglass = new Eyeglass({root: rootDir});
    var AssetPathEntry = eyeglass.assets.AssetPathEntry;
    var entry = new AssetPathEntry(rootDir, {
      pattern: "images/**/*"
    });
    assert.equal(entry.toString(), rootDir + "/images/**/*");
    done();
  });

  it("can assign custom glob opts to an asset path entry", function(done) {
    var rootDir = testutils.fixtureDirectory("app_assets");
    var eyeglass = new Eyeglass({root: rootDir});
    var AssetPathEntry = eyeglass.assets.AssetPathEntry;
    var entry = new AssetPathEntry(rootDir, {
      pattern: "images/**/*",
      globOpts: {dot: true}
    });
    assert.equal(entry.globOpts.dot, true);
    done();
  });

  it("asset path entries must be directories", function(done) {
    var rootDir = testutils.fixtureDirectory("app_assets");
    var eyeglass = new Eyeglass({root: rootDir});
    var AssetPathEntry = eyeglass.assets.AssetPathEntry;
    assert.throws(function() {
      var ape = new AssetPathEntry(path.join(rootDir, "package.json"));
      ape = ape; // TODO: Why is this not returned or used?
    });
    done();
  });
=======
    }
   });
 });

 it("should handle an error in a resolver", function (done) {
   var rootDir = testutils.fixtureDirectory("app_assets");
   var eg = new Eyeglass({
       root: rootDir,
       data: '@import "assets"; .bg { background: asset-url("images/foo.png"); }'
   });

   eg.assets.addSource(rootDir, {pattern: "images/**/*"});

   eg.assets.resolver(function(assetFile, assetUri, oldResolver, finished) {
       finished(new Error("oops I did it again."));
   });

   testutils.assertStderr(function(checkStderr) {
     var expectedError = {message: "oops I did it again."};
     testutils.assertCompilationError(eg, expectedError, function() {
       checkStderr("");
       done();
     });
   });
 });

 it("should handle a sass error in a resolver", function (done) {
   var rootDir = testutils.fixtureDirectory("app_assets");
   var eg = new Eyeglass({
       root: rootDir,
       data: '@import "assets"; .bg { background: asset-url("images/foo.png"); }'
   });

   eg.assets.addSource(rootDir, {pattern: "images/**/*"});

   eg.assets.resolver(function(assetFile, assetUri, oldResolver, finished) {
       finished(sass.types.Error("oops I did it again."));
   });

   testutils.assertStderr(function(checkStderr) {
     var expectedError = {message: "oops I did it again."};
     testutils.assertCompilationError(eg, expectedError, function() {
       checkStderr("");
       done();
     });
   });
 });

 it("should give an error when a module does not have assets", function (done) {
   testutils.assertStderr(function(checkStderr) {
     var options = {
       root: testutils.fixtureDirectory("app_assets"),
       data: '@import "non-asset-mod/assets";'
     };
     var expectedError = "No assets specified for eyeglass plugin non-asset-mod";
     testutils.assertCompilationError(options, expectedError, function() {
       checkStderr("");
       done();
     });
   });
 });

 it("should give an error when a module does not exist", function (done) {
   testutils.assertStderr(function(checkStderr) {
     var options = {
       root: testutils.fixtureDirectory("app_assets"),
       data: '@import "no-such-mod/assets";'
     };
     var expectedError = "No eyeglass plugin named: no-such-mod";
     testutils.assertCompilationError(options, expectedError, function() {
       checkStderr("");
       done();
     });
   });
 });

 it("can pretty print an asset path entry", function(done) {
   var rootDir = testutils.fixtureDirectory("app_assets");
   var eyeglass = new Eyeglass({root: rootDir});
   var AssetPathEntry = eyeglass.assets.AssetPathEntry;
   var entry = new AssetPathEntry(rootDir, {
     pattern: "images/**/*"
   });
   assert.equal(entry.toString(), rootDir + "/images/**/*");
   done();
 });

 it("can assign custom glob opts to an asset path entry", function(done) {
   var rootDir = testutils.fixtureDirectory("app_assets");
   var eyeglass = new Eyeglass({root: rootDir});
   var AssetPathEntry = eyeglass.assets.AssetPathEntry;
   var entry = new AssetPathEntry(rootDir, {
     pattern: "images/**/*",
     globOpts: {dot: true}
   });
   assert.equal(entry.globOpts.dot, true);
   done();
 });

 it("asset path entries must be directories", function(done) {
   var rootDir = testutils.fixtureDirectory("app_assets");
   var eyeglass = new Eyeglass({root: rootDir});
   var AssetPathEntry = eyeglass.assets.AssetPathEntry;
   assert.throws(function() {
     var ape = new AssetPathEntry(path.join(rootDir, "package.json"));
     ape = ape; // TODO: Why is this not returned or used?
   });
   done();
 });
>>>>>>> f48843fa
});<|MERGE_RESOLUTION|>--- conflicted
+++ resolved
@@ -9,18 +9,12 @@
 
 describe("assets", function () {
 
-<<<<<<< HEAD
   it("should give an error when an asset is not found", function (done) {
     testutils.assertStderr(function(checkStderr) {
       var options = {
         data: "@import 'assets'; div { background-image: asset-url('fake.png'); }"
       };
-      var expectedError = "error in C function eyeglass-asset-uri: Asset not found: fake.png\n" +
-                          "\n" +
-                          "Backtrace:\n" +
-                          "	eyeglass/assets:53, in function `eyeglass-asset-uri`\n" +
-                          "	eyeglass/assets:53, in function `asset-url`\n" +
-                          "	stdin:1";
+      var expectedError = {message: "Asset not found: fake.png"};
       testutils.assertCompilationError(options, expectedError, function() {
         checkStderr("");
         done();
@@ -279,283 +273,6 @@
     var eg = new Eyeglass({
       root: rootDir,
       buildDir: path.join(rootDir, "dist"),
-      assetsHttpPrefix: "assets",
-      file: path.join(rootDir, "sass", "both_assets.scss")
-    }, sass);
-
-    eg.assets.addSource(rootDir, {pattern: "images/**/*"});
-    eg.assets.addSource(rootDir, {pattern: "fonts/**/*"});
-
-    eg.assets.resolver(function(assetFile, assetUri, oldResolver, finished) {
-      if (assetUri.indexOf("mod-one") > 0) {
-        finished(null, {
-          path: assetUri,
-          query: "12345678"
-        });
-      } else {
-        oldResolver(assetFile, assetUri, finished);
-      }
-    });
-
-    testutils.assertCompiles(eg, expected, function() {
-     try {
-       testutils.assertFileExists(path.join(rootDir, "dist/assets/images/foo.png"));
-       testutils.assertFileExists(path.join(rootDir, "dist/assets/fonts/foo.woff"));
-       testutils.assertFileExists(path.join(rootDir, "dist/assets/mod-one/mod-one.jpg"));
-       testutils.assertFileExists(path.join(rootDir, "dist/assets/mod-one/subdir/sub.png"));
-     } finally {
-       fse.remove(path.join(rootDir, "dist"), function(error) {
-         done();
-=======
- it("should give an error when an asset is not found", function (done) {
-   testutils.assertStderr(function(checkStderr) {
-     var options = {
-       data: "@import 'assets'; div { background-image: asset-url('fake.png'); }"
-     };
-     var expectedError = {message: "Asset not found: fake.png"};
-     testutils.assertCompilationError(options, expectedError, function() {
-       checkStderr("");
-       done();
-     });
-   });
- });
-
- it("should let an app refer to it's own assets", function (done) {
-   var input = "@import 'assets'; div { background-image: asset-url('images/foo.png');" +
-               "font: asset-url('fonts/foo.woff'); }";
-   var expected = "div {\n  background-image: url(/images/foo.png);\n" +
-                  "  font: url(/fonts/foo.woff); }\n";
-   var rootDir = testutils.fixtureDirectory("app_assets");
-   var eg = new Eyeglass({
-     root: rootDir,
-     data: input
-   }, sass);
-   // asset-url("images/foo.png") => url(public/assets/images/foo.png);
-   eg.assets.addSource(rootDir, {pattern: "images/**/*"});
-   // asset-url("fonts/foo.ttf") => url(public/assets/fonts/foo.ttf);
-   eg.assets.addSource(rootDir, {pattern: "fonts/**/*"});
-
-   testutils.assertCompiles(eg, expected, done);
- });
-
- it("asset importer should delegate to custom importer", function (done) {
-   var input = "@import 'custom';";
-   var expected = ".custom {\n" +
-                  "  importer: invoked; }\n";
-   var rootDir = testutils.fixtureDirectory("app_assets");
-   var eg = new Eyeglass({
-     root: rootDir,
-     data: input,
-     importer: function(uri, prev, importerDone) {
-       if (uri === "custom") {
-         importerDone({
-           contents: ".custom { importer: invoked; }",
-           file: "custom"
-         });
-       }
-     }
-   }, sass);
-
-   testutils.assertCompiles(eg, expected, done);
- });
-
- it("should import a module's assets", function (done) {
-   var expected = ".test {\n" +
-                  "  background: url(/mod-one/mod-one.jpg);\n" +
-                  "  background: url(/mod-one/subdir/sub.png); }\n" +
-                  "\n" +
-                  ".all-assets {\n" +
-                  "  app-assets: \"images/foo.png\", \"fonts/foo.woff\";\n" +
-                  "  mod-assets: \"mod-one/mod-one.jpg\", \"mod-one/subdir/sub.png\"; }\n";
-   var rootDir = testutils.fixtureDirectory("app_assets");
-   //var distDir = tmp.dirSync();
-   var eg = new Eyeglass({
-     root: rootDir,
-     file: path.join(rootDir, "sass", "uses_mod_1.scss")
-   }, sass);
-
-   // asset-url("images/foo.png") => url(public/assets/images/foo.png);
-   eg.assets.addSource(rootDir, {pattern: "images/**/*"});
-   // asset-url("fonts/foo.ttf") => url(public/assets/fonts/foo.ttf);
-   eg.assets.addSource(rootDir, {pattern: "fonts/**/*"});
-
-   testutils.assertCompiles(eg, expected, done);
- });
-
- it("should allow httpPrefix for app assets", function (done) {
-   var expected = ".test {\n" +
-                  "  background: url(/assets/images/foo.png);\n" +
-                  "  background: url(/assets/fonts/foo.woff); }\n";
-   var rootDir = testutils.fixtureDirectory("app_assets");
-   //var distDir = tmp.dirSync();
-   var eg = new Eyeglass({
-     root: rootDir,
-     file: path.join(rootDir, "sass", "app_assets.scss")
-   }, sass);
-
-   // asset-url("images/foo.png") => url(public/assets/images/foo.png);
-   eg.assets.addSource(rootDir, {pattern: "images/**/*", httpPrefix: "assets"});
-   // asset-url("fonts/foo.ttf") => url(public/assets/fonts/foo.ttf);
-   eg.assets.addSource(rootDir, {pattern: "fonts/**/*", httpPrefix: "assets"});
-
-   testutils.assertCompiles(eg, expected, done);
- });
-
- it("should allow a global httpPrefix for all assets", function (done) {
-   var expected = ".test {\n" +
-                  "  background: url(/assets/images/foo.png);\n" +
-                  "  background: url(/assets/fonts/foo.woff);\n" +
-                  "  background: url(/assets/mod-one/mod-one.jpg);\n" +
-                  "  background: url(/assets/mod-one/subdir/sub.png); }\n";
-   var rootDir = testutils.fixtureDirectory("app_assets");
-   //var distDir = tmp.dirSync();
-   var eg = new Eyeglass({
-     root: rootDir,
-     assetsHttpPrefix: "assets",
-     file: path.join(rootDir, "sass", "both_assets.scss")
-   }, sass);
-
-   // asset-url("images/foo.png") => url(public/assets/images/foo.png);
-   eg.assets.addSource(rootDir, {pattern: "images/**/*"});
-   // asset-url("fonts/foo.ttf") => url(public/assets/fonts/foo.ttf);
-   eg.assets.addSource(rootDir, {pattern: "fonts/**/*"});
-
-   testutils.assertCompiles(eg, expected, done);
- });
-
- it("should allow a relative URLs", function (done) {
-   var expected = ".test {\n" +
-                  "  background: url(../images/foo.png);\n" +
-                  "  background: url(../fonts/foo.woff);\n" +
-                  "  background: url(../mod-one/mod-one.jpg);\n" +
-                  "  background: url(../mod-one/subdir/sub.png); }\n";
-   var rootDir = testutils.fixtureDirectory("app_assets");
-   //var distDir = tmp.dirSync();
-   var eg = new Eyeglass({
-     root: rootDir,
-     assetsHttpPrefix: "assets",
-     file: path.join(rootDir, "sass", "both_assets.scss"),
-     assetsRelativeTo: "/assets/subdir"
-   }, sass);
-
-   // asset-url("images/foo.png") => url(public/assets/images/foo.png);
-   eg.assets.addSource(rootDir, {pattern: "images/**/*"});
-   // asset-url("fonts/foo.ttf") => url(public/assets/fonts/foo.ttf);
-   eg.assets.addSource(rootDir, {pattern: "fonts/**/*"});
-
-   testutils.assertCompiles(eg, expected, done);
- });
-
-
- it("should nest a asset path entry http prefix inside the global httpPrefix", function (done) {
-   var expected = ".test {\n" +
-                  "  background: url(/assets/whoa/images/foo.png);\n" +
-                  "  background: url(/assets/fonts/foo.woff);\n" +
-                  "  background: url(/assets/mod-one/mod-one.jpg);\n" +
-                  "  background: url(/assets/mod-one/subdir/sub.png); }\n";
-   var rootDir = testutils.fixtureDirectory("app_assets");
-   //var distDir = tmp.dirSync();
-   var eg = new Eyeglass({
-     root: rootDir,
-     assetsHttpPrefix: "assets",
-     file: path.join(rootDir, "sass", "both_assets.scss")
-   }, sass);
-
-   // asset-url("images/foo.png") => url(public/assets/images/foo.png);
-   eg.assets.addSource(rootDir, {pattern: "images/**/*", httpPrefix: "whoa"});
-   // asset-url("fonts/foo.ttf") => url(public/assets/fonts/foo.ttf);
-   eg.assets.addSource(rootDir, {pattern: "fonts/**/*"});
-
-   testutils.assertCompiles(eg, expected, done);
- });
-
- it("register-asset() works", function (done) {
-   var input = "@import 'eyeglass/assets';" +
-              "@include asset-register(module-a, 'foo/bar.png', 'images/foo/bar.png', " +
-              "$uri: 'assets/foo/bar.png');" +
-              ".test { foo: inspect($eg-registered-assets); }";
-   var expected = '.test {\n  foo: (module-a: ("foo/bar.png": (filepath: "images/foo/bar.png", ' +
-                  'uri: "assets/foo/bar.png"))); }\n';
-   var rootDir = testutils.fixtureDirectory("app_assets");
-   var eg = new Eyeglass({
-     root: rootDir,
-     data: input
-   }, sass);
-
-   testutils.assertCompiles(eg, expected, done);
- });
-
- it("allows url mangling", function (done) {
-   var expected = ".test {\n" +
-                  "  background: url(/assets/images/foo.png);\n" +
-                  "  background: url(/assets/fonts/foo.woff);\n" +
-                  "  background: url(/assets/mod-one/mod-one.jpg?12345678);\n" +
-                  "  background: url(/assets/mod-one/subdir/sub.png?12345678); }\n";
-   var rootDir = testutils.fixtureDirectory("app_assets");
-   //var distDir = tmp.dirSync();
-   var eg = new Eyeglass({
-     root: rootDir,
-     assetsHttpPrefix: "assets",
-     file: path.join(rootDir, "sass", "both_assets.scss")
-   }, sass);
-
-   eg.assets.addSource(rootDir, {pattern: "images/**/*"});
-   eg.assets.addSource(rootDir, {pattern: "fonts/**/*"});
-
-   eg.assets.resolver(function(assetFile, assetUri, oldResolver, finished) {
-     if (assetUri.indexOf("mod-one") > 0) {
-       finished(null, {
-         path: assetUri,
-         query: "12345678"
-       });
-     } else {
-       oldResolver(assetFile, assetUri, finished);
-     }
-   });
-
-   testutils.assertCompiles(eg, expected, done);
- });
-
- it("allows installing assets", function (done) {
-   var expected = ".test {\n" +
-                  "  background: url(/assets/images/foo.png);\n" +
-                  "  background: url(/assets/fonts/foo.woff);\n" +
-                  "  background: url(/assets/mod-one/mod-one.jpg?12345678);\n" +
-                  "  background: url(/assets/mod-one/subdir/sub.png?12345678); }\n";
-   var rootDir = testutils.fixtureDirectory("app_assets");
-   //var distDir = tmp.dirSync();
-   var eg = new Eyeglass({
-     root: rootDir,
-     assetsHttpPrefix: "assets",
-     file: path.join(rootDir, "sass", "both_assets.scss")
-   }, sass);
-
-   eg.assets.addSource(rootDir, {pattern: "images/**/*"});
-   eg.assets.addSource(rootDir, {pattern: "fonts/**/*"});
-
-   eg.assets.resolver(function(assetFile, assetUri, oldResolver, finished) {
-     if (assetUri.indexOf("mod-one") > 0) {
-       finished(null, {
-         path: assetUri,
-         query: "12345678"
->>>>>>> f48843fa
-       });
-     }
-    });
-  });
-
-  it("Doesn't install into the httpRoot", function (done) {
-    var expected = ".test {\n" +
-                   "  background: url(/my-app/assets/images/foo.png);\n" +
-                   "  background: url(/my-app/assets/fonts/foo.woff);\n" +
-                   "  background: url(/my-app/assets/mod-one/mod-one.jpg?12345678);\n" +
-                   "  background: url(/my-app/assets/mod-one/subdir/sub.png?12345678); }\n";
-    var rootDir = testutils.fixtureDirectory("app_assets");
-    //var distDir = tmp.dirSync();
-    var eg = new Eyeglass({
-      root: rootDir,
-      buildDir: path.join(rootDir, "dist"),
-      httpRoot: "/my-app",
       assetsHttpPrefix: "assets",
       file: path.join(rootDir, "sass", "both_assets.scss")
     }, sass);
@@ -588,6 +305,50 @@
     });
   });
 
+  it("Doesn't install into the httpRoot", function (done) {
+    var expected = ".test {\n" +
+                   "  background: url(/my-app/assets/images/foo.png);\n" +
+                   "  background: url(/my-app/assets/fonts/foo.woff);\n" +
+                   "  background: url(/my-app/assets/mod-one/mod-one.jpg?12345678);\n" +
+                   "  background: url(/my-app/assets/mod-one/subdir/sub.png?12345678); }\n";
+    var rootDir = testutils.fixtureDirectory("app_assets");
+    //var distDir = tmp.dirSync();
+    var eg = new Eyeglass({
+      root: rootDir,
+      buildDir: path.join(rootDir, "dist"),
+      httpRoot: "/my-app",
+      assetsHttpPrefix: "assets",
+      file: path.join(rootDir, "sass", "both_assets.scss")
+    }, sass);
+
+    eg.assets.addSource(rootDir, {pattern: "images/**/*"});
+    eg.assets.addSource(rootDir, {pattern: "fonts/**/*"});
+
+    eg.assets.resolver(function(assetFile, assetUri, oldResolver, finished) {
+      if (assetUri.indexOf("mod-one") > 0) {
+        finished(null, {
+          path: assetUri,
+          query: "12345678"
+        });
+      } else {
+        oldResolver(assetFile, assetUri, finished);
+      }
+    });
+
+    testutils.assertCompiles(eg, expected, function() {
+     try {
+       testutils.assertFileExists(path.join(rootDir, "dist/assets/images/foo.png"));
+       testutils.assertFileExists(path.join(rootDir, "dist/assets/fonts/foo.woff"));
+       testutils.assertFileExists(path.join(rootDir, "dist/assets/mod-one/mod-one.jpg"));
+       testutils.assertFileExists(path.join(rootDir, "dist/assets/mod-one/subdir/sub.png"));
+     } finally {
+       fse.remove(path.join(rootDir, "dist"), function(error) {
+         done();
+       });
+     }
+    });
+  });
+
   it("should handle an error in a resolver", function (done) {
     var rootDir = testutils.fixtureDirectory("app_assets");
     var eg = new Eyeglass({
@@ -602,12 +363,7 @@
     });
 
     testutils.assertStderr(function(checkStderr) {
-      var expectedError = "error in C function eyeglass-asset-uri: oops I did it again.\n" +
-                          "\n" +
-                          "Backtrace:\n" +
-                          "	eyeglass/assets:53, in function `eyeglass-asset-uri`\n" +
-                          "	eyeglass/assets:53, in function `asset-url`\n" +
-                          "	stdin:1";
+      var expectedError = {message: "oops I did it again."};
       testutils.assertCompilationError(eg, expectedError, function() {
         checkStderr("");
         done();
@@ -629,17 +385,11 @@
     });
 
     testutils.assertStderr(function(checkStderr) {
-      var expectedError = "error in C function eyeglass-asset-uri: oops I did it again.\n" +
-                          "\n" +
-                          "Backtrace:\n" +
-                          "	eyeglass/assets:53, in function `eyeglass-asset-uri`\n" +
-                          "	eyeglass/assets:53, in function `asset-url`\n" +
-                          "	stdin:1";
+      var expectedError = {message: "oops I did it again."};
       testutils.assertCompilationError(eg, expectedError, function() {
         checkStderr("");
         done();
       });
-<<<<<<< HEAD
     });
   });
 
@@ -704,115 +454,4 @@
     });
     done();
   });
-=======
-    }
-   });
- });
-
- it("should handle an error in a resolver", function (done) {
-   var rootDir = testutils.fixtureDirectory("app_assets");
-   var eg = new Eyeglass({
-       root: rootDir,
-       data: '@import "assets"; .bg { background: asset-url("images/foo.png"); }'
-   });
-
-   eg.assets.addSource(rootDir, {pattern: "images/**/*"});
-
-   eg.assets.resolver(function(assetFile, assetUri, oldResolver, finished) {
-       finished(new Error("oops I did it again."));
-   });
-
-   testutils.assertStderr(function(checkStderr) {
-     var expectedError = {message: "oops I did it again."};
-     testutils.assertCompilationError(eg, expectedError, function() {
-       checkStderr("");
-       done();
-     });
-   });
- });
-
- it("should handle a sass error in a resolver", function (done) {
-   var rootDir = testutils.fixtureDirectory("app_assets");
-   var eg = new Eyeglass({
-       root: rootDir,
-       data: '@import "assets"; .bg { background: asset-url("images/foo.png"); }'
-   });
-
-   eg.assets.addSource(rootDir, {pattern: "images/**/*"});
-
-   eg.assets.resolver(function(assetFile, assetUri, oldResolver, finished) {
-       finished(sass.types.Error("oops I did it again."));
-   });
-
-   testutils.assertStderr(function(checkStderr) {
-     var expectedError = {message: "oops I did it again."};
-     testutils.assertCompilationError(eg, expectedError, function() {
-       checkStderr("");
-       done();
-     });
-   });
- });
-
- it("should give an error when a module does not have assets", function (done) {
-   testutils.assertStderr(function(checkStderr) {
-     var options = {
-       root: testutils.fixtureDirectory("app_assets"),
-       data: '@import "non-asset-mod/assets";'
-     };
-     var expectedError = "No assets specified for eyeglass plugin non-asset-mod";
-     testutils.assertCompilationError(options, expectedError, function() {
-       checkStderr("");
-       done();
-     });
-   });
- });
-
- it("should give an error when a module does not exist", function (done) {
-   testutils.assertStderr(function(checkStderr) {
-     var options = {
-       root: testutils.fixtureDirectory("app_assets"),
-       data: '@import "no-such-mod/assets";'
-     };
-     var expectedError = "No eyeglass plugin named: no-such-mod";
-     testutils.assertCompilationError(options, expectedError, function() {
-       checkStderr("");
-       done();
-     });
-   });
- });
-
- it("can pretty print an asset path entry", function(done) {
-   var rootDir = testutils.fixtureDirectory("app_assets");
-   var eyeglass = new Eyeglass({root: rootDir});
-   var AssetPathEntry = eyeglass.assets.AssetPathEntry;
-   var entry = new AssetPathEntry(rootDir, {
-     pattern: "images/**/*"
-   });
-   assert.equal(entry.toString(), rootDir + "/images/**/*");
-   done();
- });
-
- it("can assign custom glob opts to an asset path entry", function(done) {
-   var rootDir = testutils.fixtureDirectory("app_assets");
-   var eyeglass = new Eyeglass({root: rootDir});
-   var AssetPathEntry = eyeglass.assets.AssetPathEntry;
-   var entry = new AssetPathEntry(rootDir, {
-     pattern: "images/**/*",
-     globOpts: {dot: true}
-   });
-   assert.equal(entry.globOpts.dot, true);
-   done();
- });
-
- it("asset path entries must be directories", function(done) {
-   var rootDir = testutils.fixtureDirectory("app_assets");
-   var eyeglass = new Eyeglass({root: rootDir});
-   var AssetPathEntry = eyeglass.assets.AssetPathEntry;
-   assert.throws(function() {
-     var ape = new AssetPathEntry(path.join(rootDir, "package.json"));
-     ape = ape; // TODO: Why is this not returned or used?
-   });
-   done();
- });
->>>>>>> f48843fa
 });
{
  "name": "eyeglass",
  "description": "Sass modules for npm.",
  "version": "0.6.5",
  "author": {
    "name": "The eyeglass team and contributors",
    "url": "https://github.com/sass-eyeglass/eyeglass/graphs/contributors"
  },
  "engines": {
    "node": ">=0.12"
  },
  "license": "Apache-2.0",
  "main": "lib/index.js",
  "README": "README.md",
  "scripts": {
    "test": "./test.sh"
  },
  "repository": {
    "type": "git",
    "url": "https://github.com/sass-eyeglass/eyeglass.git"
  },
  "keywords": [
    "sass",
    "eyeglass-module"
  ],
  "eyeglass": {
    "exports": "lib/eyeglass-exports",
    "needs": "*"
  },
  "dependencies": {
    "archy": "^1.0.0",
    "deasync": "^0.1.3",
<<<<<<< HEAD
    "fs-extra": "^0.24.0",
    "glob": "^5.0.15",
    "lodash.includes": "^3.1.3",
    "lodash.merge": "^3.3.2",
    "lodash.uniq": "^3.2.2",
    "node-sass": "3.3.3",
=======
    "fs-extra": "^0.23.1",
    "glob": "^5.0.14",
    "lodash": "^3.10.1",
    "node-sass": "^3.4.2",
>>>>>>> f48843fa
    "node-sass-utils": "^1.1.2",
    "semver": "^5.0.3",
    "tmp": "0.0.28"
  },
  "devDependencies": {
    "debug": "^2.2.0",
    "eslint": "^1.7.1",
    "eyeglass-dev-eslint": "^2.0.0",
    "grunt": "^0.4.5",
    "grunt-release": "^0.13.0",
    "gulp": "^3.9.0",
    "gulp-eslint": "^1.0.0",
    "gulp-istanbul": "^0.10.1",
    "gulp-mocha": "^2.1.3",
    "mocha": "^2.3.3",
    "should": "^7.1.0"
  }
}<|MERGE_RESOLUTION|>--- conflicted
+++ resolved
@@ -30,19 +30,12 @@
   "dependencies": {
     "archy": "^1.0.0",
     "deasync": "^0.1.3",
-<<<<<<< HEAD
     "fs-extra": "^0.24.0",
     "glob": "^5.0.15",
     "lodash.includes": "^3.1.3",
     "lodash.merge": "^3.3.2",
     "lodash.uniq": "^3.2.2",
-    "node-sass": "3.3.3",
-=======
-    "fs-extra": "^0.23.1",
-    "glob": "^5.0.14",
-    "lodash": "^3.10.1",
     "node-sass": "^3.4.2",
->>>>>>> f48843fa
     "node-sass-utils": "^1.1.2",
     "semver": "^5.0.3",
     "tmp": "0.0.28"
